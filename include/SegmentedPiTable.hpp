--- conflicted
+++ resolved
@@ -77,12 +77,8 @@
 
 private:
   void init_bits(uint64_t start, uint64_t stop, uint64_t thread_num);
-<<<<<<< HEAD
-  void init_prime_count(uint64_t start, uint64_t stop, uint64_t thread_num);
+  void init_count(uint64_t start, uint64_t stop, uint64_t thread_num);
   void init();
-=======
-  void init_count(uint64_t start, uint64_t stop, uint64_t thread_num);
->>>>>>> 09bb1717
 
   struct pi_t
   {
