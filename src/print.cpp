--- conflicted
+++ resolved
@@ -137,11 +137,16 @@
 
   if (outfile.is_open())
   {
-<<<<<<< HEAD
     outfile << "Status: 100%" << endl;
     outfile << str << " = " << res << endl;
     outfile << "Seconds: " << fixed << setprecision(3) << get_time() - time << endl;
-=======
+  }
+}
+
+void print(maxint_t x, int64_t y, int threads)
+{
+  if (print_variables())
+  {
     maxint_t z = x / y;
     cout << "x = " << x << endl;
     cout << "y = " << y << endl;
@@ -149,31 +154,10 @@
     cout << "alpha = " << get_alpha(x, y) << endl;
     print_threads(threads);
     cout << endl;
->>>>>>> 9696fc0a
-  }
-}
-
-void print(maxint_t x, int64_t y, int threads)
-{
-  if (print_variables())
-  {
-    maxint_t z = x / y;
-    cout << "x = " << x << endl;
-    cout << "y = " << y << endl;
-    cout << "z = " << z << endl;
-<<<<<<< HEAD
-    cout << "alpha = " << fixed << setprecision(3) << get_alpha(x, y) << endl;
-=======
-    cout << "c = " << c << endl;
-    cout << "alpha = " << get_alpha(x, y) << endl;
->>>>>>> 9696fc0a
-    print_threads(threads);
-    cout << endl;
-  }
-
-  if (print_variables())
-  {
-<<<<<<< HEAD
+  }
+
+  if (print_variables())
+  {
     ofstream outfile("primecount.log", ofstream::out | ofstream::app);
 
     if (outfile.is_open())
@@ -182,18 +166,10 @@
       outfile << "x = " << x << endl;
       outfile << "y = " << y << endl;
       outfile << "z = " << z << endl;
-      outfile << "alpha = " << fixed << setprecision(3) << get_alpha(x, y) << endl;
+      outfile << "alpha = " << get_alpha(x, y) << endl;
       outfile << "threads = " << threads << endl;
       outfile << endl;
     }
-=======
-    cout << "x = " << x << endl;
-    cout << "y = " << y << endl;
-    cout << "z = " << z << endl;
-    cout << "c = " << c << endl;
-    cout << "alpha = " << alpha << endl;
-    print_threads(threads);
->>>>>>> 9696fc0a
   }
 }
 
@@ -216,7 +192,7 @@
     {
       outfile << "x = " << x << endl;
       outfile << "y = " << y << endl;
-      outfile << "alpha_y = " << fixed << setprecision(3) << get_alpha_y(x, y) << endl;
+      outfile << "alpha_y = " << get_alpha_y(x, y) << endl;
       outfile << "threads = " << threads << endl;
       outfile << endl;
     }
@@ -249,8 +225,8 @@
       outfile << "z = " << z << endl;
       outfile << "k = " << k << endl;
       outfile << "x_star = " << get_x_star_gourdon(x, y) << endl;
-      outfile << "alpha_y = " << fixed << setprecision(3) << get_alpha_y(x, y) << endl;
-      outfile << "alpha_z = " << fixed << setprecision(3) << get_alpha_z(y, z) << endl;
+      outfile << "alpha_y = " << get_alpha_y(x, y) << endl;
+      outfile << "alpha_z = " << get_alpha_z(y, z) << endl;
       outfile << "threads = " << threads << endl;
       outfile << endl;
     }
@@ -280,8 +256,8 @@
     outfile << "z = " << z << endl;
     outfile << "k = " << k << endl;
     outfile << "x_star = " << get_x_star_gourdon(x, y) << endl;
-    outfile << "alpha_y = " << fixed << setprecision(3) << get_alpha_y(x, y) << endl;
-    outfile << "alpha_z = " << fixed << setprecision(3) << get_alpha_z(y, z) << endl;
+    outfile << "alpha_y = " << get_alpha_y(x, y) << endl;
+    outfile << "alpha_z = " << get_alpha_z(y, z) << endl;
     outfile << "threads = " << threads << endl;
   }
 }
