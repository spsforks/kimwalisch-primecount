///
/// @file  PhiCache.cpp
/// @brief The PhiCache class calculates phi(x, a) using the recursive
///        formula: phi(x, a) = phi(x, a - 1) - phi(x / primes[a], a - 1).
///        I have added a cache to my implementation in which results
///        of phi(x, a) are stored if x < 2^16 and a <= 500. The cache
///        speeds up the calculations by at least 3 orders of
///        magnitude near 10^15.
///
/// Copyright (C) 2014 Kim Walisch, <kim.walisch@gmail.com>
///
/// This file is distributed under the BSD License. See the COPYING
/// file in the top level directory.
///

#include <PhiCache.hpp>
#include <PhiTiny.hpp>
#include <pmath.hpp>

#include <stdint.h>
#include <algorithm>
#include <limits>
#include <vector>
#include <cassert>

using namespace std;

namespace {

inline int64_t fast_div(int64_t x, int32_t y)
{
  // Avoid slow 64-bit division
  if (x <= numeric_limits<uint32_t>::max())
    return ((uint32_t) x) / y;
  return x / y;
}

} // namespace

namespace primecount {

PhiCache::PhiCache(const vector<int32_t>& primes) :
  primes_(primes),
  bytes_(0)
{
  // primecount uses 1-indexing i.e. primes[1] = 2
  assert(primes_[0] == 0);
  size_t max_size = CACHE_A_LIMIT + 1;
  cache_.resize(min(primes.size(), max_size));
}

/// Partial sieve function (a.k.a. Legendre-sum).
/// phi(x, a) counts the numbers <= x that are not divisible
/// by any of the first a primes.
///
int64_t PhiCache::phi(int64_t x, int64_t a)
{
  if (x < 1) return 0;
  if (a > x) return 1;
  if (a < 1) return x;

  if (primes_.at(a) >= x)
    return 1;

  return phi(x, a, 1);
}

/// Calculate phi(x, a) using the recursive formula:
/// phi(x, a) = phi(x, a - 1) - phi(x / primes_[a], a - 1)
///
int64_t PhiCache::phi(int64_t x, int64_t a, int sign)
{
  int64_t sum;

  if (x < primes_[a])
    sum = sign;
  else if (is_phi_tiny(a))
    sum = phi_tiny(x, a) * sign;
  else if (is_phi_bsearch(x, a))
    sum = phi_bsearch(x, a) * sign;
  else
  {
    int64_t iters = pi_bsearch(primes_, a, isqrt(x));
<<<<<<< HEAD
    int64_t c = min(iters, PhiTiny::max_a());
=======
    int64_t c = (iters < PhiTiny::MAX_A) ? iters : PhiTiny::MAX_A;
>>>>>>> 72572d2f
    sum = (a - iters) * -sign;
    sum += phi_tiny(x, c) * sign;

    for (int64_t a2 = c; a2 < iters; a2++)
    {
      int64_t x2 = fast_div(x, primes_[a2 + 1]);

      if (is_cached(x2, a2))
        sum += cache_[a2][x2] * -sign;
      else
        sum += phi(x2, a2, -sign);
    }
  }

  if (write_to_cache(x, a))
    cache_[a][x] = (uint16_t) (sum * sign);

  return sum;
}

/// Binary search phi(x, a)
int64_t PhiCache::phi_bsearch(int64_t x, int64_t a) const
{
  int64_t pix = pi_bsearch(primes_, x);
  return pix - a + 1;
}

bool PhiCache::is_phi_bsearch(int64_t x, int64_t a) const
{
  return x <= primes_.back() &&
         x < isquare(primes_[a + 1]);
}

bool PhiCache::write_to_cache(int64_t x, int64_t a)
{
  if (a > CACHE_A_LIMIT || x > numeric_limits<uint16_t>::max())
    return false;
  if (x >= cache_size(a))
  {
    if (bytes_ > CACHE_BYTES_LIMIT)
      return false;
    bytes_ += (x + 1 - cache_size(a)) * 2;
    cache_[a].resize(x + 1, 0);
  }
  return true;
}

} // namespace primecount<|MERGE_RESOLUTION|>--- conflicted
+++ resolved
@@ -2,10 +2,15 @@
 /// @file  PhiCache.cpp
 /// @brief The PhiCache class calculates phi(x, a) using the recursive
 ///        formula: phi(x, a) = phi(x, a - 1) - phi(x / primes[a], a - 1).
-///        I have added a cache to my implementation in which results
-///        of phi(x, a) are stored if x < 2^16 and a <= 500. The cache
-///        speeds up the calculations by at least 3 orders of
-///        magnitude near 10^15.
+///        This implementation is based on an algorithm from Tomas
+///        Oliveira e Silva [1]. I have added a cache to my
+///        implementation in which results of phi(x, a) are stored if
+///        x < 2^16 and a <= 500. The cache speeds up the calculations
+///        by at least 3 orders of magnitude near 10^15.
+///
+///       [1] Tomas Oliveira e Silva, "Computing pi(x): the
+///           combinatorial method", Revista do DETUA, vol. 4, no. 6,
+///           pp. 759-768, March 2006
 ///
 /// Copyright (C) 2014 Kim Walisch, <kim.walisch@gmail.com>
 ///
@@ -18,35 +23,34 @@
 #include <pmath.hpp>
 
 #include <stdint.h>
-#include <algorithm>
+#include <vector>
 #include <limits>
-#include <vector>
+#include <cstddef>
 #include <cassert>
-
-using namespace std;
 
 namespace {
 
 inline int64_t fast_div(int64_t x, int32_t y)
 {
   // Avoid slow 64-bit division
-  if (x <= numeric_limits<uint32_t>::max())
-    return ((uint32_t) x) / y;
-  return x / y;
+  return (x <= std::numeric_limits<uint32_t>::max())
+      ? static_cast<uint32_t>(x) / y : x / y;
 }
 
 } // namespace
 
 namespace primecount {
 
-PhiCache::PhiCache(const vector<int32_t>& primes) :
+/// @param primes  A vector of primes with:
+///                primes[0] = 0, primes[1] = 2, primes[2] = 3, ...
+/// 
+PhiCache::PhiCache(const std::vector<int32_t>& primes) :
   primes_(primes),
   bytes_(0)
 {
-  // primecount uses 1-indexing i.e. primes[1] = 2
   assert(primes_[0] == 0);
-  size_t max_size = CACHE_A_LIMIT + 1;
-  cache_.resize(min(primes.size(), max_size));
+  std::size_t max_size = CACHE_A_LIMIT + 1;
+  cache_.resize(std::min(primes.size(), max_size));
 }
 
 /// Partial sieve function (a.k.a. Legendre-sum).
@@ -81,11 +85,7 @@
   else
   {
     int64_t iters = pi_bsearch(primes_, a, isqrt(x));
-<<<<<<< HEAD
-    int64_t c = min(iters, PhiTiny::max_a());
-=======
-    int64_t c = (iters < PhiTiny::MAX_A) ? iters : PhiTiny::MAX_A;
->>>>>>> 72572d2f
+    int64_t c = (iters > 6) ? 6 : iters;
     sum = (a - iters) * -sign;
     sum += phi_tiny(x, c) * sign;
 
@@ -101,7 +101,7 @@
   }
 
   if (write_to_cache(x, a))
-    cache_[a][x] = (uint16_t) (sum * sign);
+    cache_[a][x] = static_cast<uint16_t>(sum * sign);
 
   return sum;
 }
@@ -121,7 +121,7 @@
 
 bool PhiCache::write_to_cache(int64_t x, int64_t a)
 {
-  if (a > CACHE_A_LIMIT || x > numeric_limits<uint16_t>::max())
+  if (a > CACHE_A_LIMIT || x > std::numeric_limits<uint16_t>::max())
     return false;
   if (x >= cache_size(a))
   {
