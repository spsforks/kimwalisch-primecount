--- conflicted
+++ resolved
@@ -31,48 +31,8 @@
 
 namespace primecount {
 
-<<<<<<< HEAD
-const std::array<uint64_t, 128> SegmentedPiTable::unset_bits_ =
-{
-  bitmask(0),   bitmask(1),   bitmask(2),   bitmask(3),
-  bitmask(4),   bitmask(5),   bitmask(6),   bitmask(7),
-  bitmask(8),   bitmask(9),   bitmask(10),  bitmask(11),
-  bitmask(12),  bitmask(13),  bitmask(14),  bitmask(15),
-  bitmask(16),  bitmask(17),  bitmask(18),  bitmask(19),
-  bitmask(20),  bitmask(21),  bitmask(22),  bitmask(23),
-  bitmask(24),  bitmask(25),  bitmask(26),  bitmask(27),
-  bitmask(28),  bitmask(29),  bitmask(30),  bitmask(31),
-  bitmask(32),  bitmask(33),  bitmask(34),  bitmask(35),
-  bitmask(36),  bitmask(37),  bitmask(38),  bitmask(39),
-  bitmask(40),  bitmask(41),  bitmask(42),  bitmask(43),
-  bitmask(44),  bitmask(45),  bitmask(46),  bitmask(47),
-  bitmask(48),  bitmask(49),  bitmask(50),  bitmask(51),
-  bitmask(52),  bitmask(53),  bitmask(54),  bitmask(55),
-  bitmask(56),  bitmask(57),  bitmask(58),  bitmask(59),
-  bitmask(60),  bitmask(61),  bitmask(62),  bitmask(63),
-  bitmask(64),  bitmask(65),  bitmask(66),  bitmask(67),
-  bitmask(68),  bitmask(69),  bitmask(70),  bitmask(71),
-  bitmask(72),  bitmask(73),  bitmask(74),  bitmask(75),
-  bitmask(76),  bitmask(77),  bitmask(78),  bitmask(79),
-  bitmask(80),  bitmask(81),  bitmask(82),  bitmask(83),
-  bitmask(84),  bitmask(85),  bitmask(86),  bitmask(87),
-  bitmask(88),  bitmask(89),  bitmask(90),  bitmask(91),
-  bitmask(92),  bitmask(93),  bitmask(94),  bitmask(95),
-  bitmask(96),  bitmask(97),  bitmask(98),  bitmask(99),
-  bitmask(100), bitmask(101), bitmask(102), bitmask(103),
-  bitmask(104), bitmask(105), bitmask(106), bitmask(107),
-  bitmask(108), bitmask(109), bitmask(110), bitmask(111),
-  bitmask(112), bitmask(113), bitmask(114), bitmask(115),
-  bitmask(116), bitmask(117), bitmask(118), bitmask(119),
-  bitmask(120), bitmask(121), bitmask(122), bitmask(123),
-  bitmask(124), bitmask(125), bitmask(126), bitmask(127)
-};
-
 SegmentedPiTable::SegmentedPiTable(uint64_t low,
                                    uint64_t limit,
-=======
-SegmentedPiTable::SegmentedPiTable(uint64_t limit,
->>>>>>> 9cff3b4f
                                    uint64_t segment_size,
                                    int threads)
   : counts_(threads),
