--- conflicted
+++ resolved
@@ -5,7 +5,7 @@
 ///        divides with comparatively cheap multiplication and
 ///        bitshifts.
 ///
-/// Copyright (C) 2018 Kim Walisch, <kim.walisch@gmail.com>
+/// Copyright (C) 2019 Kim Walisch, <kim.walisch@gmail.com>
 ///
 /// This file is distributed under the BSD License. See the COPYING
 /// file in the top level directory.
@@ -13,11 +13,7 @@
 
 #include <PiTable.hpp>
 #include <primecount-internal.hpp>
-<<<<<<< HEAD
-#include <primesieve.hpp>
-=======
 #include <fast_div.hpp>
->>>>>>> 52689706
 #include <generate.hpp>
 #include <int128_t.hpp>
 #include <min.hpp>
@@ -248,9 +244,9 @@
     // where phi(x / n, b - 1) = pi(x / n) - b + 2
     while (l > pi_min_clustered)
     {
-      int64_t xn = (int64_t) (x2 / primes[l]);
+      int64_t xn = fast_div64(x2, primes[l]);
       int64_t phi_xn = pi[xn] - b + 2;
-      int64_t xm = (int64_t) (x2 / primes[b + phi_xn - 1]);
+      int64_t xm = fast_div64(x2, primes[b + phi_xn - 1]);
       int64_t l2 = pi[xm];
       s2_easy += phi_xn * (l - l2);
       l = l2;
@@ -261,7 +257,7 @@
     // x / n <= y && phi(x / n, b - 1) = pi(x / n) - b + 2
     for (; l > pi_min_sparse; l--)
     {
-      int64_t xn = (int64_t) (x2 / primes[l]);
+      int64_t xn = fast_div64(x2, primes[l]);
       s2_easy += pi[xn] - b + 2;
     }
   }
@@ -329,28 +325,11 @@
     // 2nd, run new computations
     while (true)
     {
-<<<<<<< HEAD
       if (is_print())
         status.print(b, pi_x13);
-=======
-      // Find all clustered easy leaves:
-      // n = primes[b] * primes[l]
-      // x / n <= y && phi(x / n, b - 1) == phi(x / m, b - 1)
-      // where phi(x / n, b - 1) = pi(x / n) - b + 2
-      while (l > pi_min_clustered)
-      {
-        int64_t xn = fast_div64(x2, primes[l]);
-        int64_t phi_xn = pi[xn] - b + 2;
-        int64_t xm = fast_div64(x2, primes[b + phi_xn - 1]);
-        int64_t l2 = pi[xm];
-        s2_easy += phi_xn * (l - l2);
-        l = l2;
-      }
->>>>>>> 52689706
 
       #pragma omp critical (s2_easy)
       {
-<<<<<<< HEAD
         s2_easy += s2_thread;
         b = start++;
 
@@ -362,10 +341,6 @@
           backup(json, x, y, z, percent, time);
           backup_time = get_time();
         }
-=======
-        int64_t xn = fast_div64(x2, primes[l]);
-        s2_easy += pi[xn] - b + 2;
->>>>>>> 52689706
       }
 
       if (b > pi_x13)
