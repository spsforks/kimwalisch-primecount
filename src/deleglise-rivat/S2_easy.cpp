///
/// @file  S2_easy.cpp
/// @brief Calculate the contribution of the clustered easy leaves
///        and the sparse easy leaves in parallel using OpenMP
///        (Deleglise-Rivat algorithm).
///
/// Copyright (C) 2019 Kim Walisch, <kim.walisch@gmail.com>
///
/// This file is distributed under the BSD License. See the COPYING
/// file in the top level directory.
///

#include <PiTable.hpp>
#include <primecount-internal.hpp>
#include <calculator.hpp>
#include <fast_div.hpp>
#include <generate.hpp>
#include <int128_t.hpp>
#include <min.hpp>
#include <imath.hpp>
#include <print.hpp>
#include <S2Status.hpp>
#include <S2.hpp>
#include <json.hpp>

#include <stdint.h>
#include <vector>
#include <string>

using namespace std;
using namespace primecount;

namespace {

/// backup to file every 60 seconds
bool is_backup(double time)
{
  double seconds = get_time() - time;
  return seconds > 60;
}

/// backup intermediate result
template <typename T, typename J>
void backup(J& json,
            T x,
            int64_t y,
            int64_t z,
            double percent,
            double time)
{
  json["S2_easy"]["x"] = to_string(x);
  json["S2_easy"]["y"] = y;
  json["S2_easy"]["z"] = z;
  json["S2_easy"]["percent"] = percent;
  json["S2_easy"]["seconds"] = get_time() - time;

  store_backup(json);
}

/// backup result
template <typename T, typename J>
void backup(J& json,
            T x,
            int64_t y,
            int64_t z,
            T s2_easy,
            double time)
{
  if (json.find("S2_easy") != json.end())
    json.erase("S2_easy");

  json["S2_easy"]["x"] = to_string(x);
  json["S2_easy"]["y"] = y;
  json["S2_easy"]["z"] = z;
  json["S2_easy"]["s2_easy"] = to_string(s2_easy);
  json["S2_easy"]["percent"] = 100.0;
  json["S2_easy"]["seconds"] = get_time() - time;

  store_backup(json);
}

/// update backup (without storing to disk)
template <typename T, typename J>
void update(J& json,
            int64_t start,
            int64_t b,
            int64_t pi_x13,
            int64_t thread_id,
            T s2_easy)
{
  string tid = "thread" + to_string(thread_id);

  json["S2_easy"]["start"] = start;
  json["S2_easy"]["s2_easy"] = to_string(s2_easy);

  if (b <= pi_x13)
    json["S2_easy"][tid]["b"] = b;
  else
  {
    // finished
    if (json["S2_easy"].find(tid) != json["S2_easy"].end())
      json["S2_easy"].erase(tid);
  }
}

/// resume thread
template <typename T, typename J>
bool resume(J& json,
            T x,
            int64_t y,
            int64_t z,
            int64_t& b,
            int thread_id)
{
  if (is_resume(json, "S2_easy", thread_id, x, y, z))
  {
    string tid = "thread" + to_string(thread_id);
    b = json["S2_easy"][tid]["b"];
    return true;
  }

  return false;
}

/// resume vars
template <typename T, typename J>
bool resume(J& json,
            T x,
            int64_t y,
            int64_t z,
            T& s2_easy,
            int64_t& start,
            double& time)
{
  if (is_resume(json, "S2_easy", x, y, z))
  {
    double seconds = json["S2_easy"]["seconds"];
    s2_easy = calculator::eval<T>(json["S2_easy"]["s2_easy"]);
    start = json["S2_easy"]["start"];
    time = get_time() - seconds;
    return true;
  }

  return false;
}

/// resume result
template <typename T, typename J>
bool resume(J& json,
            T x,
            int64_t y,
            int64_t z,
            T& s2_easy,
            double& time)
{
  if (is_resume(json, "S2_easy", x, y, z))
  {
    double percent = json["S2_easy"]["percent"];
    double seconds = json["S2_easy"]["seconds"];
    print_resume(percent, x);

    if (!json["S2_easy"].count("start"))
    {
      s2_easy = calculator::eval<T>(json["S2_easy"]["s2_easy"]);
      time = get_time() - seconds;
      return true;
    }
  }

  return false;
}

template <typename T, typename Primes>
T S2_easy(T x,
          int64_t y,
          int64_t z,
          int64_t b,
          Primes& primes,
          PiTable& pi)
{
  int64_t prime = primes[b];
  T x2 = x / prime;
  int64_t min_trivial = min(x2 / prime, y);
  int64_t min_clustered = (int64_t) isqrt(x2);
  int64_t min_sparse = z / prime;

  min_clustered = in_between(prime, min_clustered, y);
  min_sparse = in_between(prime, min_sparse, y);

  int64_t l = pi[min_trivial];
  int64_t pi_min_clustered = pi[min_clustered];
  int64_t pi_min_sparse = pi[min_sparse];
  T s2_easy = 0;

  // Find all clustered easy leaves:
  // n = primes[b] * primes[l]
  // x / n <= y && phi(x / n, b - 1) == phi(x / m, b - 1)
  // where phi(x / n, b - 1) = pi(x / n) - b + 2
  while (l > pi_min_clustered)
  {
    int64_t xn = (int64_t) fast_div(x2, primes[l]);
    int64_t phi_xn = pi[xn] - b + 2;
    int64_t xm = (int64_t) fast_div(x2, primes[b + phi_xn - 1]);
    int64_t l2 = pi[xm];
    s2_easy += phi_xn * (l - l2);
    l = l2;
  }

  // Find all sparse easy leaves:
  // n = primes[b] * primes[l]
  // x / n <= y && phi(x / n, b - 1) = pi(x / n) - b + 2
  for (; l > pi_min_sparse; l--)
  {
    int64_t xn = (int64_t) fast_div(x2, primes[l]);
    s2_easy += pi[xn] - b + 2;
  }

  return s2_easy;
}

/// Calculate the contribution of the clustered easy leaves
/// and the sparse easy leaves.
/// @param T  either int64_t or uint128_t.
///
template <typename T, typename Primes>
T S2_easy_OpenMP(T x,
                 int64_t y,
                 int64_t z,
                 int64_t c,
                 Primes& primes,
                 int threads,
                 double& time,
                 nlohmann::json& json)
{
  PiTable pi(y);
  S2Status status(x);
  double backup_time = get_time();
  nlohmann::json copy = json;

  T s2_easy = 0;
  int64_t x13 = iroot<3>(x);
  int64_t pi_x13 = pi[x13];
  int64_t pi_sqrty = pi[isqrt(y)];
  int64_t start = max(c, pi_sqrty) + 1;
  threads = ideal_num_threads(threads, x13, 1000);

  if (!resume(json, x, y, z, s2_easy, start, time))
    if (json.find("S2_easy") != json.end())
      json.erase("S2_easy");

  int resume_threads = calculate_resume_threads(json, "S2_easy");

  #pragma omp parallel for num_threads(threads)
  for (int i = 0; i < threads; i++)
  {
    int64_t b = 0;

    // 1st resume computations from backup file
    for (int j = i; j < resume_threads; j += threads)
    {
<<<<<<< HEAD
      if (resume(copy, x, y, z, b, j))
      {
        T s2_thread = S2_easy(x, y, z, b, primes, pi);

        #pragma omp critical (s2_easy)
        {
          s2_easy += s2_thread;
          string tid = "thread" + to_string(j);

          json["S2_easy"]["s2_easy"] = to_string(s2_easy);
          json["S2_easy"].erase(tid);
        }
      }
=======
      int64_t xn = fast_div64(x2, primes[l]);
      int64_t phi_xn = pi[xn] - b + 2;
      int64_t xm = fast_div64(x2, primes[b + phi_xn - 1]);
      int64_t l2 = pi[xm];
      s2_easy += phi_xn * (l - l2);
      l = l2;
>>>>>>> 52689706
    }

    T s2_thread = 0;

    // 2nd, run new computations
    while (true)
    {
<<<<<<< HEAD
      if (is_print())
        status.print(b, pi_x13);
=======
      int64_t xn = fast_div64(x2, primes[l]);
      s2_easy += pi[xn] - b + 2;
    }
>>>>>>> 52689706

      #pragma omp critical (s2_easy)
      {
        s2_easy += s2_thread;
        b = start++;

        update(json, start, b, pi_x13, i, s2_easy);

        if (is_backup(backup_time))
        {
          double percent = status.getPercent(start, pi_x13, start, pi_x13);
          backup(json, x, y, z, percent, time);
          backup_time = get_time();
        }
      }

      if (b > pi_x13)
        break;

      s2_thread = S2_easy(x, y, z, b, primes, pi);
    }
  }

  backup(json, x, y, z, s2_easy, time);

  return s2_easy;
}

} // namespace

namespace primecount {

int64_t S2_easy(int64_t x,
                int64_t y,
                int64_t z,
                int64_t c,
                int threads)
{
#ifdef HAVE_MPI
  if (mpi_num_procs() > 1)
    return S2_easy_mpi(x, y, z, c, threads);
#endif

  print_log("");
  print_log("=== S2_easy(x, y) ===");
  print_log("Computation of the easy special leaves");
  print_log(x, y, c, threads);

  auto json = load_backup();
  double time = get_time();
  int64_t s2_easy = 0;

  if (!resume(json, x, y, z, s2_easy, time))
  {
    auto primes = generate_primes<int32_t>(y);
    s2_easy = S2_easy_OpenMP((intfast64_t) x, y, z, c, primes, threads, time, json);
  }

  print_log("S2_easy", s2_easy, time);
  return s2_easy;
}

#ifdef HAVE_INT128_T

int128_t S2_easy(int128_t x,
                 int64_t y,
                 int64_t z,
                 int64_t c,
                 int threads)
{
#ifdef HAVE_MPI
  if (mpi_num_procs() > 1)
    return S2_easy_mpi(x, y, z, c, threads);
#endif

  print_log("");
  print_log("=== S2_easy(x, y) ===");
  print_log("Computation of the easy special leaves");
  print_log(x, y, c, threads);

  auto json = load_backup();
  double time = get_time();
  int128_t s2_easy = 0;

  if (!resume(json, x, y, z, s2_easy, time))
  {
    // uses less memory
    if (y <= numeric_limits<uint32_t>::max())
    {
      auto primes = generate_primes<uint32_t>(y);
      s2_easy = S2_easy_OpenMP((intfast128_t) x, y, z, c, primes, threads, time, json);
    }
    else
    {
      auto primes = generate_primes<int64_t>(y);
      s2_easy = S2_easy_OpenMP((intfast128_t) x, y, z, c, primes, threads, time, json);
    }
  }

  print_log("S2_easy", s2_easy, time);
  return s2_easy;
}

#endif

} // namespace<|MERGE_RESOLUTION|>--- conflicted
+++ resolved
@@ -198,9 +198,9 @@
   // where phi(x / n, b - 1) = pi(x / n) - b + 2
   while (l > pi_min_clustered)
   {
-    int64_t xn = (int64_t) fast_div(x2, primes[l]);
+    int64_t xn = fast_div64(x2, primes[l]);
     int64_t phi_xn = pi[xn] - b + 2;
-    int64_t xm = (int64_t) fast_div(x2, primes[b + phi_xn - 1]);
+    int64_t xm = fast_div64(x2, primes[b + phi_xn - 1]);
     int64_t l2 = pi[xm];
     s2_easy += phi_xn * (l - l2);
     l = l2;
@@ -211,7 +211,7 @@
   // x / n <= y && phi(x / n, b - 1) = pi(x / n) - b + 2
   for (; l > pi_min_sparse; l--)
   {
-    int64_t xn = (int64_t) fast_div(x2, primes[l]);
+    int64_t xn = fast_div64(x2, primes[l]);
     s2_easy += pi[xn] - b + 2;
   }
 
@@ -258,7 +258,6 @@
     // 1st resume computations from backup file
     for (int j = i; j < resume_threads; j += threads)
     {
-<<<<<<< HEAD
       if (resume(copy, x, y, z, b, j))
       {
         T s2_thread = S2_easy(x, y, z, b, primes, pi);
@@ -272,14 +271,6 @@
           json["S2_easy"].erase(tid);
         }
       }
-=======
-      int64_t xn = fast_div64(x2, primes[l]);
-      int64_t phi_xn = pi[xn] - b + 2;
-      int64_t xm = fast_div64(x2, primes[b + phi_xn - 1]);
-      int64_t l2 = pi[xm];
-      s2_easy += phi_xn * (l - l2);
-      l = l2;
->>>>>>> 52689706
     }
 
     T s2_thread = 0;
@@ -287,14 +278,8 @@
     // 2nd, run new computations
     while (true)
     {
-<<<<<<< HEAD
       if (is_print())
         status.print(b, pi_x13);
-=======
-      int64_t xn = fast_div64(x2, primes[l]);
-      s2_easy += pi[xn] - b + 2;
-    }
->>>>>>> 52689706
 
       #pragma omp critical (s2_easy)
       {
